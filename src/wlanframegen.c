/*
 * Copyright (c) 2011 Joseph Gaeddert
 * Copyright (c) 2011 Virginia Polytechnic Institute & State University
 *
 * This file is part of liquid.
 *
 * liquid is free software: you can redistribute it and/or modify
 * it under the terms of the GNU General Public License as published by
 * the Free Software Foundation, either version 3 of the License, or
 * (at your option) any later version.
 *
 * liquid is distributed in the hope that it will be useful,
 * but WITHOUT ANY WARRANTY; without even the implied warranty of
 * MERCHANTABILITY or FITNESS FOR A PARTICULAR PURPOSE.  See the
 * GNU General Public License for more details.
 *
 * You should have received a copy of the GNU General Public License
 * along with liquid.  If not, see <http://www.gnu.org/licenses/>.
 */

//
// wlanframegen.c
//

#include <stdlib.h>
#include <stdio.h>
#include <string.h>
#include <math.h>
#include <assert.h>

#include "liquid-wlan.internal.h"

#define DEBUG_WLANFRAMEGEN            0

struct wlanframegen_s {
    // options
    unsigned int rate;      // primitive data rate
    unsigned int length;    // original data length (bytes)
    unsigned int seed;      // data scrambler seed

    float g;                // scaling factor (gain)

    // transform object
    FFT_PLAN ifft;          // ifft object
    float complex * X;      // frequency-domain buffer
    float complex * x;      // time-domain buffer

    // pilot sequence generator
    msequence ms_pilot;     // g = x^7 + x^4 + 1 = 1001 0001(bin) = 0x91(hex)
    
    // DATA field modulator
    modem mod;

    // window transition
    unsigned int rampup_len;        // number of samples in overlapping symbols
    float * rampup;                 // ramp up window (ramp down is time-reversed)
    float complex * postfix;        // overlapping symbol buffer

    // lengths
    unsigned int ndbps;             // number of data bits per OFDM symbol
    unsigned int ncbps;             // number of coded bits per OFDM symbol
    unsigned int nbpsc;             // number of bits per subcarrier (modulation depth)
    unsigned int dec_msg_len;       // length of decoded message (bytes)
    unsigned int enc_msg_len;       // length of encoded message (bytes)
    unsigned int nsym;              // number of OFDM symbols in the DATA field
    unsigned int ndata;             // number of bits in the DATA field
    unsigned int npad;              // number of pad bits

    // data arrays
    unsigned char   signal_dec[3];  // decoded message (SIGNAL field)
    unsigned char   signal_enc[6];  // encoded message (SIGNAL field)
    unsigned char   signal_int[6];  // interleaved message (SIGNAL field)
    unsigned char * msg_enc;        // encoded message (DATA field)
    unsigned char   modem_syms[48]; // modem symbols
    
    // counters/states
    enum {
        WLANFRAMEGEN_STATE_S0A=0,   // write first block of 'short' symbols
        WLANFRAMEGEN_STATE_S0B,     // write second block of 'short' symbols
        WLANFRAMEGEN_STATE_S1A,     // write first block of 'long' symbols
        WLANFRAMEGEN_STATE_S1B,     // write second block of 'long' symbols
        WLANFRAMEGEN_STATE_SIGNAL,  // write SIGNAL symbol
        WLANFRAMEGEN_STATE_DATA,    // write payload symbols
        WLANFRAMEGEN_STATE_NULL,    // write null (effectively ramp-down) symbol
    } state;
    int frame_assembled;            // frame assembled flag
    unsigned int data_symbol_counter;
};

// create WLAN framing generator object
wlanframegen wlanframegen_create()
{
    wlanframegen q = (wlanframegen) malloc(sizeof(struct wlanframegen_s));

    // allocate memory for transform objects
    q->X = (float complex*) malloc(64*sizeof(float complex));
    q->x = (float complex*) malloc(64*sizeof(float complex));
    q->ifft = FFT_CREATE_PLAN(64, q->X, q->x, FFT_DIR_BACKWARD, FFT_METHOD);

    // create pilot sequence generator
    q->ms_pilot = msequence_create(7, 0x91, 0x7f);

    // DATA field (payload) modulator
    q->mod = modem_create(LIQUID_MODEM_BPSK, 1);

    // create transition window/buffer
    // NOTE : ramp length must be less than cyclic prefix length (default: 1)
    // TODO : make ramp length an input parameter
    q->rampup_len = 1;
    q->rampup = (float*) malloc( q->rampup_len * sizeof(float) );
    q->postfix = (float complex*) malloc( q->rampup_len * sizeof(float complex) );

    // initialize ramp/up transition
    unsigned int i;
    for (i=0; i<q->rampup_len; i++) {
        float t = ((float)(i) + 0.5f) / (float)(q->rampup_len);
        float g = sinf(M_PI_2*t);
        q->rampup[i] = g*g;
    }
    
#if DEBUG_WLANFRAMEGEN
    // validate window symmetry
    for (i=0; i<q->rampup_len; i++) {
        printf("    ramp/up[%2u] = %12.8f (%12.8f)\n", i, q->rampup[i],
            q->rampup[i] + q->rampup[q->rampup_len - i - 1]);
    }
#endif

    // set initial properties
    q->rate   = WLANFRAME_RATE_6;
    q->length = 100;
    q->seed   = 0x5d;

    // allocate memory for encoded message
    q->enc_msg_len = wlan_packet_compute_enc_msg_len(q->rate, q->length);
    q->msg_enc = (unsigned char*) malloc(q->enc_msg_len*sizeof(unsigned char));

    // compute scaling factor
    q->g = 1.0f / 64.0f;

    // reset objects
    wlanframegen_reset(q);

    return q;
}

// destroy WLAN framing generator object
void wlanframegen_destroy(wlanframegen _q)
{
    // free transform array memory
    free(_q->X);
    free(_q->x);
    FFT_DESTROY_PLAN(_q->ifft);
    
    // destroy pilot sequence generator
    msequence_destroy(_q->ms_pilot);

    // destroy modulator
    modem_destroy(_q->mod);

    // free transition window ramp array and postfix buffer
    free(_q->rampup);
    free(_q->postfix);

    // free memory for encoded message
    free(_q->msg_enc);

    // free main object memory
    free(_q);
}

// print WLAN framing generator object internals
void wlanframegen_print(wlanframegen _q)
{
    printf("wlanframegen:\n");
    if (_q->frame_assembled) {
        printf("    rate        :   %3u Mbits/s\n", wlanframe_ratetab[_q->rate].rate);
        printf("    payload     :   %3u bytes\n", _q->length);
        printf("    signal dec  :   [%.2x %.2x %.2x]\n",
                _q->signal_dec[0],
                _q->signal_dec[1],
                _q->signal_dec[2]);
        printf("    signal enc  :   [%.2x %.2x %.2x %.2x %.2x %.2x]\n",
                _q->signal_enc[0],
                _q->signal_enc[1],
                _q->signal_enc[2],
                _q->signal_enc[3],
                _q->signal_enc[4],
                _q->signal_enc[5]);
        printf("    signal int  :   [%.2x %.2x %.2x %.2x %.2x %.2x]\n",
                _q->signal_int[0],
                _q->signal_int[1],
                _q->signal_int[2],
                _q->signal_int[3],
                _q->signal_int[4],
                _q->signal_int[5]);
    }
}

// reset WLAN framing generator object internal state
void wlanframegen_reset(wlanframegen _q)
{
    // reset state/counters
    _q->frame_assembled = 0;
    _q->state = WLANFRAMEGEN_STATE_S0A;
    _q->data_symbol_counter = 0;

    // reset pilot sequence generator
    msequence_reset(_q->ms_pilot);

    // clear internal postfix buffer
    unsigned int i;
    for (i=0; i<_q->rampup_len; i++)
        _q->postfix[i] = 0.0f;
}

// assemble frame (see Table 76)
//  _q          :   framing object
//  _payload    :   raw payload data [size: _opts.LENGTH x 1]
//  _txvector   :   framing options
void wlanframegen_assemble(wlanframegen           _q,
                           unsigned char *        _payload,
                           struct wlan_txvector_s _txvector)
{
    // validate input
    if (_txvector.DATARATE > 7) {
        fprintf(stderr,"error: wlanframegen_assemble(), invalid rate\n");
        exit(1);
    } else if (_txvector.LENGTH == 0 || _txvector.LENGTH > 4095) { 
        fprintf(stderr,"error: wlanframegen_assemble(), invalid data length\n");
        exit(1);
    }

    // set internal properties
    _q->rate   = _txvector.DATARATE;
    _q->length = _txvector.LENGTH;
    _q->seed   = 0x5d;  //(_txvector.SERVICE >> 9) & 0x7f;
    // TODO : strip off TXPWR_LEVEL

    // re-create modem object
    _q->mod = modem_recreate(_q->mod,
                             wlanframe_ratetab[_q->rate].mod_scheme,
                             wlanframe_ratetab[_q->rate].nbpsc);

    // pack SIGNAL field
    unsigned int R = 0; // 'reserved' bit
    wlan_signal_pack(_q->rate, R, _q->length, _q->signal_dec);

    // encode SIGNAL field
    wlan_fec_signal_encode(_q->signal_dec, _q->signal_enc);

    // interleave SIGNAL field
    wlan_interleaver_encode_symbol(48, 1, _q->signal_enc, _q->signal_int);

    // compute frame parameters
    _q->ndbps  = wlanframe_ratetab[_q->rate].ndbps; // number of data bits per OFDM symbol
    _q->ncbps  = wlanframe_ratetab[_q->rate].ncbps; // number of coded bits per OFDM symbol
    _q->nbpsc  = wlanframe_ratetab[_q->rate].nbpsc; // number of bits per subcarrier (modulation depth)

    // compute number of OFDM symbols
    div_t d = div(16 + 8*_q->length + 6, _q->ndbps);
    _q->nsym = d.quot + (d.rem == 0 ? 0 : 1);

    // compute number of bits in the DATA field
    _q->ndata = _q->nsym * _q->ndbps;

    // compute number of pad bits
    _q->npad = _q->ndata - (16 + 8*_q->length + 6);

    // compute decoded message length (number of data bytes)
    // NOTE : because ndbps is _always_ divisible by 8, so must ndata be
    _q->dec_msg_len = _q->ndata / 8;

    // compute encoded message length (number of data bytes)
    _q->enc_msg_len = (_q->dec_msg_len * _q->ncbps) / _q->ndbps;

    // validate encoded message length
    //assert(_q->enc_msg_len == wlan_packet_compute_enc_msg_len(_q->rate, _q->length));

    // re-allocate buffer for encoded message
    _q->msg_enc = (unsigned char*) realloc(_q->msg_enc, _q->enc_msg_len*sizeof(unsigned char));

    // encode message
    wlan_packet_encode(_q->rate, _q->seed, _q->length, _payload, _q->msg_enc);

    // flag frame as being assembled
    _q->frame_assembled = 1;
}


// write OFDM symbol, returning '1' when frame is complete
//  _q          :   framing generator object
//  _buffer     :   output sample buffer [size: 80 x 1]
int wlanframegen_writesymbol(wlanframegen    _q,
                             float complex * _buffer)
{
    // validate input
    if (!_q->frame_assembled) {
        fprintf(stderr,"error: wlanframegen_writesymbol(), frame not assembled\n");
        exit(1);
    }

    //
    switch (_q->state) {
    case WLANFRAMEGEN_STATE_S0A:
#if DEBUG_WLANFRAMEGEN
        printf("wlanframegen_writesymbol(), generating first short sequence\n");
#endif
        wlanframegen_writesymbol_S0a(_q, _buffer);
        _q->state = WLANFRAMEGEN_STATE_S0B;
        return 0;
    case WLANFRAMEGEN_STATE_S0B:
#if DEBUG_WLANFRAMEGEN
        printf("wlanframegen_writesymbol(), generating second short sequence\n");
#endif
        wlanframegen_writesymbol_S0b(_q, _buffer);
        _q->state = WLANFRAMEGEN_STATE_S1A;
        return 0;
    case WLANFRAMEGEN_STATE_S1A:
#if DEBUG_WLANFRAMEGEN
        printf("wlanframegen_writesymbol(), generating first long sequence\n");
#endif
        wlanframegen_writesymbol_S1a(_q, _buffer);
        _q->state = WLANFRAMEGEN_STATE_S1B;
        return 0;
    case WLANFRAMEGEN_STATE_S1B:
#if DEBUG_WLANFRAMEGEN
        printf("wlanframegen_writesymbol(), generating second long sequence\n");
#endif
        wlanframegen_writesymbol_S1b(_q, _buffer);
        _q->state = WLANFRAMEGEN_STATE_SIGNAL;
        return 0;
    case WLANFRAMEGEN_STATE_SIGNAL:
#if DEBUG_WLANFRAMEGEN
        printf("wlanframegen_writesymbol(), generating SIGNAL symbol\n");
#endif
        wlanframegen_writesymbol_signal(_q, _buffer);
        _q->state = WLANFRAMEGEN_STATE_DATA;
        return 0;
    case WLANFRAMEGEN_STATE_DATA:
#if DEBUG_WLANFRAMEGEN
        printf("wlanframegen_writesymbol(), generating data symbol [%3u]\n", _q->data_symbol_counter);
#endif
        wlanframegen_writesymbol_data(_q, _buffer);
        _q->data_symbol_counter++;

        if (_q->data_symbol_counter == _q->nsym)
            _q->state = WLANFRAMEGEN_STATE_NULL;
        return 0;
    case WLANFRAMEGEN_STATE_NULL:
#if DEBUG_WLANFRAMEGEN
        printf("wlanframegen_writesymbol(), generating null symbol\n");
#endif
        wlanframegen_writesymbol_null(_q, _buffer);
        return 1;
    default:
        // should never get to this point
        fprintf(stderr,"error: wlanframegen_writesymbol(), invalid state\n");
        exit(1);
    }

#if 0
    // move frequency data to internal buffer
    unsigned int i;
    unsigned int k;
    int sctype;
    for (i=0; i<_q->M; i++) {
        // start at mid-point (effective fftshift)
        k = (i + _q->M/2) % _q->M;

        sctype = _q->p[k];
        if (sctype==WLANFRAME_SCTYPE_NULL) {
            // disabled subcarrier
            _q->X[k] = 0.0f;
        } else if (sctype==WLANFRAME_SCTYPE_PILOT) {
            // pilot subcarrier
            _q->X[k] = (msequence_advance(_q->ms_pilot) ? 1.0f : -1.0f) * _q->g_data;
        } else {
            // data subcarrier
            _q->X[k] = _x[k] * _q->g_data;
        }

        //printf("X[%3u] = %12.8f + j*%12.8f;\n",i+1,crealf(_q->X[i]),cimagf(_q->X[i]));
    }

    // execute transform
    FFT_EXECUTE(_q->ifft);

    // copy result to output
    memmove( _y, &_q->x[_q->M - _q->cp_len], (_q->cp_len)*sizeof(float complex));
    memmove(&_y[_q->cp_len], _q->x, (_q->M)*sizeof(float complex));
#endif

    // reset and return
#if DEBUG_WLANFRAMEGEN
    printf("wlanframegen_writesymbol(), resetting frame generator\n");
#endif
    wlanframegen_reset(_q);
    return 1;
}

// 
// internal methods
//

// compute symbol: add/update pilots, add nulls and compute transform
//  * input stored in 'X' (internal ifft input)
//  * output stored in 'x' (internal ifft output)
void wlanframegen_compute_symbol(wlanframegen _q)
{
    // update pilot phase
    unsigned int pilot_phase = msequence_advance(_q->ms_pilot);

    // set pilots
    _q->X[43] = pilot_phase ? -1.0f :  1.0f;
    _q->X[57] = pilot_phase ? -1.0f :  1.0f;
    _q->X[ 7] = pilot_phase ? -1.0f :  1.0f;
    _q->X[21] = pilot_phase ?  1.0f : -1.0f;

    // force NULL subcarriers to zero
    // TODO : move this into reset() method and never re-compute it
    _q->X[ 0] = 0.0f;
    _q->X[27] = 0.0f;
    _q->X[28] = 0.0f;
    _q->X[29] = 0.0f;
    _q->X[30] = 0.0f;
    _q->X[31] = 0.0f;
    _q->X[32] = 0.0f;
    _q->X[33] = 0.0f;
    _q->X[34] = 0.0f;
    _q->X[35] = 0.0f;
    _q->X[36] = 0.0f;
    _q->X[37] = 0.0f;

    // run inverse transform
    FFT_EXECUTE(_q->ifft);
}

// generate symbol (add cyclic prefix/postfix, overlap)
//  _x          :   input time-domain symbol [size: 64 x 1]
//  _x_prime    :   post-fix from previous symbol [size: _p x 1], output
//                  post-fix from this new symbol
//  _rampup     :   ramp up window; ramp down is time-reversed [size: _p x 1]
//  _p          :   post-fix size
//  _symbol     :   output symbol [size: 80 x 1]
void wlanframegen_gensymbol(float complex * _x,
                            float complex * _x_prime,
                            float         * _rampup,
                            unsigned int    _p,
                            float complex * _symbol)
{
    // validate input
    if (_p >= 16) {
        fprintf(stderr,"error: wlanframegen_gensymbol(), transition length cannot exceed cyclic prefix\n");
        exit(1);
    }

    // copy input symbol with cyclic prefix to output symbol
    memmove(&_symbol[ 0], &_x[48], 16*sizeof(float complex));
    memmove(&_symbol[16], &_x[ 0], 64*sizeof(float complex));

    // apply window to over-lapping regions
    unsigned int i;
    for (i=0; i<_p; i++) {
        _symbol[i] *= _rampup[i];
        _symbol[i] += _x_prime[i] * _rampup[_p-i-1];
    }

    // copy post-fix to output (first _p samples of input symbol)
    memmove(_x_prime, _x, _p*sizeof(float complex));
}

// write first PLCP short sequence 'symbol' to buffer; this is the first
// five 'short' symbols
//
//  0         32        64        96       128       160
//  +----+----+----+----+----+----+----+----+----+----+
//  | s0 | s0 | s0 | s0 | s0 | s0 | s0 | s0 | s0 | s0 |
//  +----+----+----+----+----+----+----+----+----+----+-----> time
//       |                   |    |                   |
//       |<-     s0[a]     ->|    |<-     s0[b]     ->|
//
void wlanframegen_writesymbol_S0a(wlanframegen _q,
                                  float complex * _buffer)
{
    // generate first 'short sequence' symbol
    wlanframegen_gensymbol((float complex*) wlanframe_s0,
                           _q->postfix,
                           _q->rampup,
                           _q->rampup_len,
                           _buffer);
}

// write second PLCP short sequence 'symbol' to buffer
void wlanframegen_writesymbol_S0b(wlanframegen _q,
                                  float complex * _buffer)
{
    // same as s0[a]
    wlanframegen_writesymbol_S0a(_q, _buffer);
}

// write first PLCP long sequence 'symbol' to buffer
//
//  0         32        64        96       128       160
//  +----+----+----+----+----+----+----+----+----+----+
//  |/////////|       s1[0]       |       s1[1]       | ...
//  +----+----+----+----+----+----+----+----+----+----+-----> time
//       |                   |    |                   |
//       |<-     s1[a]     ->|    |<-     s1[b]     ->|
//
void wlanframegen_writesymbol_S1a(wlanframegen _q,
                                  float complex * _buffer)
{
    // NOTE : the 'long' sequence is like a 128-sample symbol with
    //        a 32-sample cyclic prefix; need to split appropriately
    //        (see diagram above)
    memmove(&_q->x[ 0], &wlanframe_s1[48], 16*sizeof(float complex));
    memmove(&_q->x[16], &wlanframe_s1[ 0], 48*sizeof(float complex));
    
    // generate first 'long sequence' symbol
    wlanframegen_gensymbol(_q->x,
                           _q->postfix,
                           _q->rampup,
                           _q->rampup_len,
                           _buffer);
}

// write second PLCP long sequence 'symbol' to buffer
void wlanframegen_writesymbol_S1b(wlanframegen _q,
                                  float complex * _buffer)
{
    // NOTE : the 'long' sequence is like a 128-sample symbol with
    //        a 32-sample cyclic prefix; need to split appropriately
    //        (see diagram above)
    memmove(_q->x, wlanframe_s1, 64*sizeof(float complex));
    
    // generate first 'long sequence' symbol
    wlanframegen_gensymbol(_q->x,
                           _q->postfix,
                           _q->rampup,
                           _q->rampup_len,
                           _buffer);
}

// write SIGNAL symbol
void wlanframegen_writesymbol_signal(wlanframegen _q,
                                     float complex * _buffer)
{
    // load 48 SIGNAL BPSK symbols onto appropriate subcarriers
    _q->X[38] = (_q->signal_int[0] & 0x80) ? 1.0f : -1.0f;
    _q->X[39] = (_q->signal_int[0] & 0x40) ? 1.0f : -1.0f;
    _q->X[40] = (_q->signal_int[0] & 0x20) ? 1.0f : -1.0f;
    _q->X[41] = (_q->signal_int[0] & 0x10) ? 1.0f : -1.0f;
    _q->X[42] = (_q->signal_int[0] & 0x08) ? 1.0f : -1.0f;
    //    43  : pilot
    _q->X[44] = (_q->signal_int[0] & 0x04) ? 1.0f : -1.0f;
    _q->X[45] = (_q->signal_int[0] & 0x02) ? 1.0f : -1.0f;
    _q->X[46] = (_q->signal_int[0] & 0x01) ? 1.0f : -1.0f;
    _q->X[47] = (_q->signal_int[1] & 0x80) ? 1.0f : -1.0f;
    _q->X[48] = (_q->signal_int[1] & 0x40) ? 1.0f : -1.0f;
    _q->X[49] = (_q->signal_int[1] & 0x20) ? 1.0f : -1.0f;
    _q->X[50] = (_q->signal_int[1] & 0x10) ? 1.0f : -1.0f;
    _q->X[51] = (_q->signal_int[1] & 0x08) ? 1.0f : -1.0f;
    _q->X[52] = (_q->signal_int[1] & 0x04) ? 1.0f : -1.0f;
    _q->X[53] = (_q->signal_int[1] & 0x02) ? 1.0f : -1.0f;
    _q->X[54] = (_q->signal_int[1] & 0x01) ? 1.0f : -1.0f;
    _q->X[55] = (_q->signal_int[2] & 0x80) ? 1.0f : -1.0f;
    _q->X[56] = (_q->signal_int[2] & 0x40) ? 1.0f : -1.0f;
    //    57  : pilot
<<<<<<< HEAD
    _q->X[58] = (_q->signal_int[2] & 0x20) ? 1.0f : -1.0f;
    _q->X[58] = (_q->signal_int[2] & 0x10) ? 1.0f : -1.0f;
    _q->X[60] = (_q->signal_int[2] & 0x08) ? 1.0f : -1.0f;
    _q->X[61] = (_q->signal_int[2] & 0x04) ? 1.0f : -1.0f;
    _q->X[62] = (_q->signal_int[2] & 0x02) ? 1.0f : -1.0f;
    _q->X[63] = (_q->signal_int[2] & 0x01) ? 1.0f : -1.0f;
=======
    _q->X[58] = ((_q->signal_int[2] >> 5) & 0x01) ? 1.0f : -1.0f;
    _q->X[59] = ((_q->signal_int[2] >> 4) & 0x01) ? 1.0f : -1.0f;
    _q->X[60] = ((_q->signal_int[2] >> 3) & 0x01) ? 1.0f : -1.0f;
    _q->X[61] = ((_q->signal_int[2] >> 2) & 0x01) ? 1.0f : -1.0f;
    _q->X[62] = ((_q->signal_int[2] >> 1) & 0x01) ? 1.0f : -1.0f;
    _q->X[63] = ((_q->signal_int[2]     ) & 0x01) ? 1.0f : -1.0f;
>>>>>>> a3b0b2f7
    //     0  : NULL
    _q->X[ 1] = (_q->signal_int[3] & 0x80) ? 1.0f : -1.0f;
    _q->X[ 2] = (_q->signal_int[3] & 0x40) ? 1.0f : -1.0f;
    _q->X[ 3] = (_q->signal_int[3] & 0x20) ? 1.0f : -1.0f;
    _q->X[ 4] = (_q->signal_int[3] & 0x10) ? 1.0f : -1.0f;
    _q->X[ 5] = (_q->signal_int[3] & 0x08) ? 1.0f : -1.0f;
    _q->X[ 6] = (_q->signal_int[3] & 0x04) ? 1.0f : -1.0f;
    //     7  : pilot
    _q->X[ 8] = (_q->signal_int[3] & 0x02) ? 1.0f : -1.0f;
    _q->X[ 9] = (_q->signal_int[3] & 0x01) ? 1.0f : -1.0f;
    _q->X[10] = (_q->signal_int[4] & 0x80) ? 1.0f : -1.0f;
    _q->X[11] = (_q->signal_int[4] & 0x40) ? 1.0f : -1.0f;
    _q->X[12] = (_q->signal_int[4] & 0x20) ? 1.0f : -1.0f;
    _q->X[13] = (_q->signal_int[4] & 0x10) ? 1.0f : -1.0f;
    _q->X[14] = (_q->signal_int[4] & 0x08) ? 1.0f : -1.0f;
    _q->X[15] = (_q->signal_int[4] & 0x04) ? 1.0f : -1.0f;
    _q->X[16] = (_q->signal_int[4] & 0x02) ? 1.0f : -1.0f;
    _q->X[17] = (_q->signal_int[4] & 0x01) ? 1.0f : -1.0f;
    _q->X[18] = (_q->signal_int[5] & 0x80) ? 1.0f : -1.0f;
    _q->X[19] = (_q->signal_int[5] & 0x40) ? 1.0f : -1.0f;
    _q->X[20] = (_q->signal_int[5] & 0x20) ? 1.0f : -1.0f;
    //    21  : pilot
    _q->X[22] = (_q->signal_int[5] & 0x10) ? 1.0f : -1.0f;
    _q->X[23] = (_q->signal_int[5] & 0x08) ? 1.0f : -1.0f;
    _q->X[24] = (_q->signal_int[5] & 0x04) ? 1.0f : -1.0f;
    _q->X[25] = (_q->signal_int[5] & 0x02) ? 1.0f : -1.0f;
    _q->X[26] = (_q->signal_int[5] & 0x01) ? 1.0f : -1.0f;

    // run transform
    wlanframegen_compute_symbol(_q);

    // validate against Table G.11

    // apply gain
    unsigned int i;
    for (i=0; i<64; i++)
        _q->x[i] /= sqrtf(64.0f);
    
    // validate against Table G.12

    // generate SIGNAL symbol
    wlanframegen_gensymbol(_q->x,
                           _q->postfix,
                           _q->rampup,
                           _q->rampup_len,
                           _buffer);
}

// write data symbol(s)
void wlanframegen_writesymbol_data(wlanframegen _q,
                                   float complex * _buffer)
{
    // unpack modem symbols
    unsigned int bytes_per_symbol = _q->enc_msg_len / _q->nsym;
    //printf("  %3u = %3u * %3u\n", _q->enc_msg_len, _q->nsym, bytes_per_symbol);
    unsigned int num_written;
    liquid_repack_bytes(&_q->msg_enc[_q->data_symbol_counter * bytes_per_symbol], 8, bytes_per_symbol,
                        _q->modem_syms, _q->nbpsc, 48,
                        &num_written);
    assert(num_written == 48);

    // modulate symbols onto subcarriers
    // TODO : do this more efficiently
    unsigned int i;
    unsigned int n=0;
    for (i=0; i<64; i++) {
        unsigned int k = (i + 32) % 64;

        if ( k==0 || (k > 26 && k < 38) ) {
            // NULL subcarrier
        } else if (k==43 || k==57 || k==7 || k==21) {
            // PILOT subcarrier
        } else {
            // DATA subcarrier
            assert(n<48);
            modem_modulate(_q->mod, _q->modem_syms[n], &_q->X[k]);
            n++;
        }
    }
    assert(n==48);

    // run transform
    wlanframegen_compute_symbol(_q);

    // apply gain
    for (i=0; i<64; i++)
        _q->x[i] /= sqrtf(64.0f);
    
    // generate SIGNAL symbol
    wlanframegen_gensymbol(_q->x,
                           _q->postfix,
                           _q->rampup,
                           _q->rampup_len,
                           _buffer);
}

// write null symbol(s)
void wlanframegen_writesymbol_null(wlanframegen _q,
                                   float complex * _buffer)
{
#if 0
    memset(_q->x, 0x00, 64*sizeof(float complex));
#else
    unsigned int i;
    for (i=0; i<64; i++)
        _q->x[i] = 0.0f;
#endif
    
    // generate symbol
    wlanframegen_gensymbol(_q->x,
                           _q->postfix,
                           _q->rampup,
                           _q->rampup_len,
                           _buffer);
}
<|MERGE_RESOLUTION|>--- conflicted
+++ resolved
@@ -567,21 +567,12 @@
     _q->X[55] = (_q->signal_int[2] & 0x80) ? 1.0f : -1.0f;
     _q->X[56] = (_q->signal_int[2] & 0x40) ? 1.0f : -1.0f;
     //    57  : pilot
-<<<<<<< HEAD
     _q->X[58] = (_q->signal_int[2] & 0x20) ? 1.0f : -1.0f;
-    _q->X[58] = (_q->signal_int[2] & 0x10) ? 1.0f : -1.0f;
+    _q->X[59] = (_q->signal_int[2] & 0x10) ? 1.0f : -1.0f;
     _q->X[60] = (_q->signal_int[2] & 0x08) ? 1.0f : -1.0f;
     _q->X[61] = (_q->signal_int[2] & 0x04) ? 1.0f : -1.0f;
     _q->X[62] = (_q->signal_int[2] & 0x02) ? 1.0f : -1.0f;
     _q->X[63] = (_q->signal_int[2] & 0x01) ? 1.0f : -1.0f;
-=======
-    _q->X[58] = ((_q->signal_int[2] >> 5) & 0x01) ? 1.0f : -1.0f;
-    _q->X[59] = ((_q->signal_int[2] >> 4) & 0x01) ? 1.0f : -1.0f;
-    _q->X[60] = ((_q->signal_int[2] >> 3) & 0x01) ? 1.0f : -1.0f;
-    _q->X[61] = ((_q->signal_int[2] >> 2) & 0x01) ? 1.0f : -1.0f;
-    _q->X[62] = ((_q->signal_int[2] >> 1) & 0x01) ? 1.0f : -1.0f;
-    _q->X[63] = ((_q->signal_int[2]     ) & 0x01) ? 1.0f : -1.0f;
->>>>>>> a3b0b2f7
     //     0  : NULL
     _q->X[ 1] = (_q->signal_int[3] & 0x80) ? 1.0f : -1.0f;
     _q->X[ 2] = (_q->signal_int[3] & 0x40) ? 1.0f : -1.0f;
